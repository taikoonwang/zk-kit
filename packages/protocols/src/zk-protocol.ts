import { groth16 } from "snarkjs"
<<<<<<< HEAD
=======
import { FullProof, SolidityProof } from "./types"
import { getFileBuffer } from "./utils"
import { builder } from "./witness_calculator"
>>>>>>> feac5154

export default class ZkProtocol {
  /**
   * Generates a SnarkJS full proof with Groth16.
   * @param witness The parameters for creating the proof.
   * @param wasmFilePath The WASM file path.
   * @param finalZkeyPath The ZKey file path.
   * @returns The full SnarkJS proof.
   */
  public static async genProof(witness: any, wasmFilePath: string, finalZkeyPath: string): Promise<FullProof> {
    const { proof, publicSignals } = await groth16.fullProve(witness, wasmFilePath, finalZkeyPath, null)
    return { proof, publicSignals }
  }

  /**
   * Verifies a zero-knowledge SnarkJS proof.
   * @param verificationKey The zero-knowledge verification key.
   * @param fullProof The SnarkJS full proof.
   * @returns True if the proof is valid, false otherwise.
   */
  public static verifyProof(verificationKey: string, fullProof: FullProof): Promise<boolean> {
    const { proof, publicSignals } = fullProof

    return groth16.verify(verificationKey, publicSignals, proof)
  }

  /**
   * Converts a full proof in a proof compatible with the Verifier.sol method inputs.
   * @param fullProof The proof generated with SnarkJS.
   * @returns The Solidity compatible proof.
   */
  public static packToSolidityProof(fullProof: FullProof): SolidityProof {
    const { proof } = fullProof

    return [
      proof.pi_a[0],
      proof.pi_a[1],
      proof.pi_b[0][1],
      proof.pi_b[0][0],
      proof.pi_b[1][1],
      proof.pi_b[1][0],
      proof.pi_c[0],
      proof.pi_c[1]
    ]
  }
}<|MERGE_RESOLUTION|>--- conflicted
+++ resolved
@@ -1,10 +1,7 @@
 import { groth16 } from "snarkjs"
-<<<<<<< HEAD
-=======
 import { FullProof, SolidityProof } from "./types"
 import { getFileBuffer } from "./utils"
 import { builder } from "./witness_calculator"
->>>>>>> feac5154
 
 export default class ZkProtocol {
   /**
