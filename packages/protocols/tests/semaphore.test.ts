--- conflicted
+++ resolved
@@ -1,9 +1,5 @@
 import { ZkIdentity } from "../../identity/src"
-<<<<<<< HEAD
-import { MerkleProof, IProof } from "../../types"
-=======
 import { MerkleProof, FullProof } from "../../types"
->>>>>>> 7df917e2
 import { genSignalHash, genExternalNullifier, generateMerkleProof } from "../src/utils"
 import * as path from "path"
 import * as fs from "fs"
@@ -69,17 +65,8 @@
       const wasmFilePath: string = path.join("./zkeyFiles", "semaphore", "semaphore.wasm")
       const finalZkeyPath: string = path.join("./zkeyFiles", "semaphore", "semaphore_final.zkey")
 
-<<<<<<< HEAD
-
-
-      const fullProof: IProof = await Semaphore.genProof(witness, wasmFilePath, finalZkeyPath)
-      console.log('Auto generated: ', fullProof.publicSignals);
-      console.log('Mine: ', publicSignals);
-      const res: boolean = await Semaphore.verifyProof(vKey, { proof: fullProof.proof, publicSignals: fullProof.publicSignals })
-=======
       const fullProof: FullProof = await Semaphore.genProof(witness, wasmFilePath, finalZkeyPath)
       const res: boolean = await Semaphore.verifyProof(vKey, { proof: fullProof.proof, publicSignals })
->>>>>>> 7df917e2
 
       expect(res).toBe(true)
     })
